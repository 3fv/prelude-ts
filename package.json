--- conflicted
+++ resolved
@@ -17,33 +17,20 @@
     },
     "devDependencies": {
         "@types/mocha": "5.2.7",
+        "@types/node": "12.7.3",
+        "@types/request-promise-native": "1.0.17",
+        "benchmark": "2.1.4",
+        "browserify": "16.5.0",
+        "hamt": "2.2.2",
+        "immutable": "4.0.0-rc.12",
         "mocha": "6.2.0",
-        "typedoc": "0.7.2",
-        "@types/node": "12.7.3",
-<<<<<<< HEAD
-=======
-        "@types/request-promise-native": "1.0.17",
->>>>>>> db619dd2
-        "benchmark": "2.1.4",
-        "typescript": "3.1.6",
-        "browserify": "16.5.0",
-        "uglify-js": "3.6.0",
-        "immutable": "4.0.0-rc.12",
-        "hamt": "2.2.2",
         "mocha-testcheck": "1.0.0-rc.0",
-<<<<<<< HEAD
-        "request-promise-native": "1.0.7",
-        "@types/request-promise-native": "1.0.16",
-        "request": "2.88.0",
-        "handlebars": "4.5.3"
-=======
         "prettier": "^2.1.1",
         "request": "2.88.0",
         "request-promise-native": "1.0.9",
         "typedoc": "0.7.2",
         "typescript": "4.0.2",
         "uglify-js": "3.6.0"
->>>>>>> db619dd2
     },
     "keywords": [
         "typescript",
@@ -60,12 +47,6 @@
     "scripts": {
         "build": "tsc -b tsconfig.json",
         "build:watch": "yarn run build -- -w",
-<<<<<<< HEAD
-        "prepublish": "yarn run clean; scripts/prepublish.sh",
-        "test": "rm -f tests/apidoc-*; tsc && node ./dist/tests/Comments.js && tsc && ./node_modules/mocha/bin/mocha --throw-deprecation --timeout 60000 ./dist/tests/*.js",
-        "release": "yarn publish --patch --non-interactive",
-        "clean": "rm -f tests/apidoc-*; rm -Rf ./dist",
-=======
         "prepublish": "yarn test:clean && scripts/prepublish.sh",
         "test:generate": "yarn test:clean && yarn build && node ./dist/tests/Comments.js",
         "test:clean": "rm -f tests/apidoc-*",
@@ -73,10 +54,10 @@
         "test": "yarn test:generate && yarn build && ./node_modules/mocha/bin/mocha --throw-deprecation --timeout 60000 ./dist/tests/*.js",
         "release": "yarn publish --patch --non-interactive",
         "clean": "yarn test:clean; rm -Rf ./dist",
->>>>>>> db619dd2
         "docgen": "./scripts/make_doc.sh",
-        "benchmarks": "tsc -p tsconfig.benchmarks.json && node ./dist/benchmarks/bench.js"
+        "benchmarks": "tsc && node ./dist/benchmarks/bench.js"
     },
+    
     "files": [
         "dist",
         "src",
